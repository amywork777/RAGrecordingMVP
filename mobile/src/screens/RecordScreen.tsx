--- conflicted
+++ resolved
@@ -27,11 +27,8 @@
   id: string;
   text: string;
   timestamp: Date;
-<<<<<<< HEAD
   isExpanded?: boolean;
-=======
   path?: string; // ZeroEntropy document path when available
->>>>>>> dc1f307a
 }
 
 export default function RecordScreen({ route }: any) {
@@ -211,10 +208,10 @@
     ));
   };
 
-  const deleteTranscript = async (id: string) => {
+  const deleteTranscript = async (transcript: Transcript) => {
     Alert.alert(
-      'Delete Recording',
-      'Are you sure you want to delete this recording?',
+      'Delete this item?',
+      'This will remove it from the list and from ZeroEntropy.',
       [
         { text: 'Cancel', style: 'cancel' },
         {
@@ -222,15 +219,19 @@
           style: 'destructive',
           onPress: async () => {
             try {
-              // Remove from local state immediately
-              setTranscripts(prev => prev.filter(t => t.id !== id));
+              // Delete from ZeroEntropy only if we have a real document path
+              if (transcript.path) {
+                await APIService.deleteDocument(transcript.path);
+                console.log(`Successfully deleted transcript with path ${transcript.path}`);
+              } else {
+                console.log('No path found, removing locally only');
+              }
               
-              // Delete from ZeroEntropy backend
-              await APIService.deleteTranscript(id);
-              console.log(`Successfully deleted transcript ${id}`);
-            } catch (error) {
-              console.error('Error deleting transcript:', error);
-              Alert.alert('Error', 'Failed to delete recording');
+              // Remove from UI
+              setTranscripts((prev) => prev.filter((t) => t.id !== transcript.id));
+            } catch (err) {
+              console.error('Delete failed:', err);
+              Alert.alert('Delete Failed', 'Could not delete the document.');
               // Reload in case of error
               loadTranscriptsFromBackend();
             }
@@ -354,7 +355,6 @@
             </LinearGradient>
           </TouchableOpacity>
         </View>
-<<<<<<< HEAD
 
         <View style={styles.transcriptsSection}>
           <View style={styles.transcriptsHeader}>
@@ -410,7 +410,7 @@
                       </View>
                       <TouchableOpacity
                         style={styles.deleteButton}
-                        onPress={() => deleteTranscript(transcript.id)}
+                        onPress={() => deleteTranscript(transcript)}
                         hitSlop={{ top: 10, bottom: 10, left: 10, right: 10 }}
                       >
                         <Ionicons name="trash-outline" size={16} color={colors.accent.error} />
@@ -430,57 +430,6 @@
         </View>
       </LinearGradient>
     </SafeAreaView>
-=======
-        {transcripts.length === 0 ? (
-          <Text style={styles.emptyText}>No transcripts yet. Loading from storage...</Text>
-        ) : (
-          transcripts.map((transcript) => (
-            <View key={transcript.id} style={styles.transcriptItem}>
-              <View style={styles.transcriptHeaderRow}>
-                <Text style={styles.transcriptTime}>
-                  {transcript.timestamp.toLocaleTimeString()}
-                </Text>
-                <TouchableOpacity
-                  style={styles.deleteBadge}
-                  onPress={() => {
-                    Alert.alert(
-                      'Delete this item?',
-                      'This will remove it from the list and from ZeroEntropy.',
-                      [
-                        { text: 'Cancel', style: 'cancel' },
-                        {
-                          text: 'Delete',
-                          style: 'destructive',
-                          onPress: async () => {
-                            try {
-                              // Delete from ZeroEntropy only if we have a real document path
-                              if (transcript.path) {
-                                await APIService.deleteDocument(transcript.path);
-                              } else {
-                                Alert.alert('Removed locally', 'This item came from mock data and has no ZeroEntropy path.');
-                              }
-                              // Remove from UI
-                              setTranscripts((prev) => prev.filter((t) => t.id !== transcript.id));
-                            } catch (err) {
-                              console.error('Delete failed:', err);
-                              Alert.alert('Delete Failed', 'Could not delete the document.');
-                            }
-                          },
-                        },
-                      ]
-                    );
-                  }}
-                >
-                  <Text style={styles.deleteBadgeText}>Delete</Text>
-                </TouchableOpacity>
-              </View>
-              <Text style={styles.transcriptText}>{transcript.text}</Text>
-            </View>
-          ))
-        )}
-      </ScrollView>
-    </View>
->>>>>>> dc1f307a
   );
 }
 
@@ -634,18 +583,12 @@
     fontSize: 14,
     lineHeight: 20,
   },
-  transcriptHeaderRow: {
-    flexDirection: 'row',
-    justifyContent: 'space-between',
-    alignItems: 'center',
-  },
   transcriptTime: {
     ...typography.caption,
     color: colors.text.secondary,
     fontSize: 12,
     marginLeft: spacing.xs,
   },
-<<<<<<< HEAD
   emptyState: {
     alignItems: 'center',
     paddingVertical: spacing.xl * 2,
@@ -661,21 +604,5 @@
     color: colors.text.disabled,
     marginTop: spacing.xs,
     fontSize: 14,
-=======
-  deleteBadge: {
-    backgroundColor: '#f44336',
-    paddingHorizontal: 10,
-    paddingVertical: 5,
-    borderRadius: 12,
-  },
-  deleteBadgeText: {
-    color: '#fff',
-    fontSize: 12,
-    fontWeight: 'bold',
-  },
-  transcriptText: {
-    fontSize: 16,
-    color: '#333',
->>>>>>> dc1f307a
   },
 });