import { Router, Request, Response } from 'express';
import ZeroEntropy from 'zeroentropy';
import GPTService from '../services/GPTService';

const router = Router();

// Initialize ZeroEntropy client
const getZeroEntropyClient = () => {
  const apiKey = process.env.ZEROENTROPY_API_KEY;
  if (!apiKey || !apiKey.startsWith('ze_')) {
    throw new Error('ZeroEntropy API key not configured');
  }
  return new ZeroEntropy({ apiKey });
};

// Get all documents from ZeroEntropy
router.get('/documents', async (req: Request, res: Response) => {
  try {
    const limit = parseInt(req.query.limit as string) || 50;
    const client = getZeroEntropyClient();
    
    console.log('Fetching documents from ZeroEntropy...');
    
    const documents = await client.documents.getInfoList({
      collection_name: 'ai-wearable-transcripts',
      limit: limit,
    });
    
    // Now fetch content for each document
    const docsWithContent = await Promise.all(
      ((documents as any).documents || []).map(async (doc: any) => {
        try {
          const docInfo = await client.documents.getInfo({
            collection_name: 'ai-wearable-transcripts',
            path: doc.path,
            include_content: true,
          });
          return (docInfo as any).document;
        } catch (error) {
          console.error(`Error fetching content for ${doc.path}:`, error);
          return doc;
        }
      })
    );
    
    // Format the documents for the frontend
    const formattedDocs = docsWithContent.map((doc: any) => ({
      id: doc.id,
      text: doc.content || '',
      timestamp: doc.metadata?.timestamp || new Date().toISOString(),
      recordingId: doc.metadata?.recordingId || 'unknown',
      topic: doc.metadata?.topic || '',
      score: 1.0,
      path: doc.path,
      indexStatus: doc.index_status,
    }));
    
    // Sort by timestamp (newest first)
    formattedDocs.sort((a: any, b: any) => 
      new Date(b.timestamp).getTime() - new Date(a.timestamp).getTime()
    );
    
    res.json({
      documents: formattedDocs,
      count: formattedDocs.length,
      source: 'zeroentropy',
    });
  } catch (error: any) {
    console.error('Error fetching documents from ZeroEntropy:', error);
    res.status(500).json({ 
      error: 'Failed to fetch documents',
      message: error.message 
    });
  }
});

// Search documents in ZeroEntropy with GPT-powered answers
router.post('/search', async (req: Request, res: Response) => {
  try {
    const { query, limit = 10, useGPT = true } = req.body;
    
    if (!query) {
      return res.status(400).json({ error: 'Query is required' });
    }
    
    const client = getZeroEntropyClient();
    
    console.log(`Searching ZeroEntropy for: "${query}"`);
    
    // Search in ZeroEntropy
    const searchResults = await client.queries.topDocuments({
      collection_name: 'ai-wearable-transcripts',
      query: query,
      k: limit,
      include_metadata: true,
    });
    
    // Get document content for top results
    const topDocs = await Promise.all(
      ((searchResults as any).results || []).slice(0, 5).map(async (result: any) => {
        try {
          const docInfo = await client.documents.getInfo({
            collection_name: 'ai-wearable-transcripts',
            path: result.path,
            include_content: true,
          });
          return {
            path: result.path,
            score: result.score,
            content: (docInfo as any).document?.content || '',
            metadata: result.metadata || {},
          };
        } catch (error) {
          console.error(`Error fetching content for ${result.path}:`, error);
          return {
            path: result.path,
            score: result.score,
            content: '',
            metadata: result.metadata || {},
          };
        }
      })
    );
    
    // Generate GPT answer if requested
    let answer: string | undefined;
    let sources: any[] = [];
    if (useGPT && topDocs.length > 0) {
      const contextDocs = topDocs.map(doc => ({
        text: doc.content,
        topic: doc.metadata?.topic || 'Unknown',
        timestamp: doc.metadata?.timestamp || '',
        score: doc.score,
        path: doc.path,
      }));
      
      const gptResponse = await GPTService.generateConversationalResponse(query, contextDocs);
      answer = gptResponse.answer;
      sources = gptResponse.sources;
    }
    
    // Format the results
    const formattedResults = topDocs.map((doc: any) => ({
      text: doc.content,
      score: doc.score,
      metadata: doc.metadata,
      path: doc.path,
    }));
    
    res.json({
      results: formattedResults,
      answer: answer,
      sources: sources,
      query: query,
      source: 'zeroentropy+gpt',
      model: useGPT ? 'gpt-3.5-turbo' : null,
    });
  } catch (error: any) {
    console.error('Error searching in ZeroEntropy:', error);
    res.status(500).json({ 
      error: 'Failed to search documents',
      message: error.message 
    });
  }
});

// Get ZeroEntropy status
router.get('/status', async (req: Request, res: Response) => {
  try {
    const client = getZeroEntropyClient();
    
    // Get collections
    const collections = await client.collections.getList({});
    
    // Get document count for our collection
    const documents = await client.documents.getInfoList({
      collection_name: 'ai-wearable-transcripts',
      limit: 100,
    });
    
    res.json({
      status: 'connected',
      collections: (collections as any).collection_names || [],
      documentCount: (documents as any).documents?.length || 0,
      apiKeyConfigured: true,
    });
  } catch (error: any) {
    res.json({
      status: 'error',
      error: error.message,
      apiKeyConfigured: !!process.env.ZEROENTROPY_API_KEY,
    });
  }
});

<<<<<<< HEAD
// Delete a document from ZeroEntropy
router.delete('/documents/:id', async (req: Request, res: Response) => {
  try {
    const { id } = req.params;
    const client = getZeroEntropyClient();
    
    console.log(`Deleting document ${id} from ZeroEntropy...`);
    
    // Since ZeroEntropy uses paths, we need to find the document path by ID
    // For now, we'll use the ID as the path
    await client.documents.delete({
      collection_name: 'ai-wearable-transcripts',
      path: id,
    });
    
    res.json({ success: true, message: 'Document deleted successfully' });
  } catch (error: any) {
    console.error('Error deleting document:', error);
    res.status(500).json({ 
      error: 'Failed to delete document', 
      details: error.message 
    });
=======
// Upload a plain text document to ZeroEntropy
router.post('/upload-text', async (req: Request, res: Response) => {
  try {
    const { text, path = 'uploads/mobile-text.txt', metadata = {}, collection_name = 'ai-wearable-transcripts' } = req.body || {};

    if (!text || typeof text !== 'string') {
      return res.status(400).json({ error: 'Missing required field: text' });
    }

    const client = getZeroEntropyClient();

    const response = await client.documents.add({
      collection_name,
      path,
      content: {
        type: 'text',
        text,
      },
      metadata: {
        timestamp: new Date().toISOString(),
        ...metadata,
      } as any,
    } as any);

    res.json({
      message: 'Document uploaded to ZeroEntropy',
      response,
      path,
      collection_name,
    });
  } catch (error: any) {
    console.error('Error uploading text to ZeroEntropy:', error);
    res.status(500).json({ error: 'Failed to upload document', message: error.message });
  }
});

// Delete a document from ZeroEntropy by collection_name + path
router.post('/delete-document', async (req: Request, res: Response) => {
  try {
    const { collection_name = 'ai-wearable-transcripts', path } = req.body || {};

    if (!path || typeof path !== 'string') {
      return res.status(400).json({ error: 'Missing required field: path' });
    }

    const client = getZeroEntropyClient();

    const response = await client.documents.delete({
      collection_name,
      path,
    } as any);

    res.json({ message: 'Document deleted', response, path, collection_name });
  } catch (error: any) {
    console.error('Error deleting document from ZeroEntropy:', error);
    res.status(500).json({ error: 'Failed to delete document', message: error.message });
>>>>>>> dc1f307a
  }
});

export default router;<|MERGE_RESOLUTION|>--- conflicted
+++ resolved
@@ -193,30 +193,6 @@
   }
 });
 
-<<<<<<< HEAD
-// Delete a document from ZeroEntropy
-router.delete('/documents/:id', async (req: Request, res: Response) => {
-  try {
-    const { id } = req.params;
-    const client = getZeroEntropyClient();
-    
-    console.log(`Deleting document ${id} from ZeroEntropy...`);
-    
-    // Since ZeroEntropy uses paths, we need to find the document path by ID
-    // For now, we'll use the ID as the path
-    await client.documents.delete({
-      collection_name: 'ai-wearable-transcripts',
-      path: id,
-    });
-    
-    res.json({ success: true, message: 'Document deleted successfully' });
-  } catch (error: any) {
-    console.error('Error deleting document:', error);
-    res.status(500).json({ 
-      error: 'Failed to delete document', 
-      details: error.message 
-    });
-=======
 // Upload a plain text document to ZeroEntropy
 router.post('/upload-text', async (req: Request, res: Response) => {
   try {
@@ -273,7 +249,6 @@
   } catch (error: any) {
     console.error('Error deleting document from ZeroEntropy:', error);
     res.status(500).json({ error: 'Failed to delete document', message: error.message });
->>>>>>> dc1f307a
   }
 });
 
